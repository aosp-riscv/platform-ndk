#!/usr/bin/env python
#
# Copyright (C) 2015 The Android Open Source Project
#
# Licensed under the Apache License, Version 2.0 (the "License");
# you may not use this file except in compliance with the License.
# You may obtain a copy of the License at
#
#      http://www.apache.org/licenses/LICENSE-2.0
#
# Unless required by applicable law or agreed to in writing, software
# distributed under the License is distributed on an "AS IS" BASIS,
# WITHOUT WARRANTIES OR CONDITIONS OF ANY KIND, either express or implied.
# See the License for the specific language governing permissions and
# limitations under the License.
#
"""Verifies that the build is sane.

Cleans old build artifacts, configures the required environment, determines
build goals, and invokes the build scripts.
"""
from __future__ import absolute_import
from __future__ import division
from __future__ import print_function
from __future__ import unicode_literals

import argparse
import collections
import contextlib
import copy
# pylint: disable=import-error,no-name-in-module
# https://github.com/PyCQA/pylint/issues/73
from distutils.dir_util import copy_tree
# pylint: enable=import-error,no-name-in-module
import glob
import inspect
import json
import logging
import multiprocessing
import os
import pipes
import re
import shutil
import site
import stat
import subprocess
import sys
import tempfile
import textwrap
import traceback
from typing import Dict

from build.lib import build_support
import ndk.abis
import ndk.ansi
import ndk.builds
import ndk.config
import ndk.deps
import ndk.ext.shutil
import ndk.file
import ndk.hosts
import ndk.notify
import ndk.paths
import ndk.test.builder
import ndk.test.printers
import ndk.test.spec
import ndk.timer
import ndk.ui
import ndk.workqueue


def _make_tar_package(package_path, base_dir, path):
    """Creates a tarball package for distribution.

    Args:
        package_path (string): Path (without extention) to the output archive.
        base_dir (string): Path to the directory from which to perform the
                           packaging (identical to tar's -C).
        path (string): Path to the directory to package.
    """
    has_pbzip2 = ndk.ext.shutil.which('pbzip2') is not None
    if has_pbzip2:
        compress_arg = '--use-compress-prog=pbzip2'
    else:
        compress_arg = '-j'

    package_path = package_path + '.tar.bz2'
    cmd = ['tar', compress_arg, '-cf', package_path, '-C', base_dir, path]
    subprocess.check_call(cmd)
    return package_path


def _make_zip_package(package_path, base_dir, path):
    """Creates a zip package for distribution.

    Args:
        package_path (string): Path (without extention) to the output archive.
        base_dir (string): Path to the directory from which to perform the
                           packaging (identical to tar's -C).
        path (string): Path to the directory to package.
    """
    cwd = os.getcwd()
    package_path = os.path.realpath(package_path) + '.zip'
    os.chdir(base_dir)
    try:
        subprocess.check_call(['zip', '-9qr', package_path, path])
        return package_path
    finally:
        os.chdir(cwd)


def package_ndk(ndk_dir, dist_dir, host_tag, build_number):
    """Packages the built NDK for distribution.

    Args:
        ndk_dir (string): Path to the built NDK.
        dist_dir (string): Path to place the built package in.
        host_tag (string): Host tag to use in the package name,
        build_number (printable): Build number to use in the package name. Will
                                  be 'dev' if the argument evaluates to False.
    """
    package_name = 'android-ndk-{}-{}'.format(build_number, host_tag)
    package_path = os.path.join(dist_dir, package_name)

    for path, _dirs, files in os.walk(ndk_dir):
        for file_name in files:
            if file_name.endswith('.pyc'):
                os.remove(os.path.join(path, file_name))

    base_dir = os.path.dirname(ndk_dir)
    files = os.path.basename(ndk_dir)
    if host_tag.startswith('windows'):
        return _make_zip_package(package_path, base_dir, files)
    else:
        return _make_tar_package(package_path, base_dir, files)


def build_ndk_tests(out_dir, dist_dir, args):
    """Builds the NDK tests.

    Args:
        out_dir: Build output directory.
        dist_dir: Preserved artifact directory.
        args: Parsed command line arguments.

    Returns:
        True if all tests pass, else False.
    """
    # The packaging step extracts all the modules to a known directory for
    # packaging. This directory is not cleaned up after packaging, so we can
    # reuse that for testing.
    ndk_dir = ndk.paths.get_install_path(out_dir)
    test_src_dir = ndk.paths.ndk_path('tests')
    test_out_dir = os.path.join(out_dir, 'tests')

    site.addsitedir(os.path.join(ndk_dir, 'python-packages'))

    test_options = ndk.test.spec.TestOptions(
        test_src_dir, ndk_dir, test_out_dir, clean=True)

    printer = ndk.test.printers.StdoutPrinter()
    with open(ndk.paths.ndk_path('qa_config.json')) as config_file:
        test_config = json.load(config_file)

    if args.arch is not None:
        test_config['abis'] = ndk.abis.arch_to_abis(args.arch)

    test_spec = ndk.test.builder.test_spec_from_config(test_config)
    builder = ndk.test.builder.TestBuilder(
        test_spec, test_options, printer)

    report = builder.build()
    printer.print_summary(report)

    if report.successful:
        print('Packaging tests...')
        package_path = os.path.join(dist_dir, 'ndk-tests')
        _make_tar_package(package_path, out_dir, 'tests/dist')
    else:
        # Write out the result to logs/build_error.log so we can find the
        # failure easily on the build server.
        log_path = os.path.join(dist_dir, 'logs/build_error.log')
        with open(log_path, 'a') as error_log:
            error_log_printer = ndk.test.printers.FilePrinter(error_log)
            error_log_printer.print_summary(report)

    return report.successful


def install_file(file_name, src_dir, dst_dir):
    src_file = os.path.join(src_dir, file_name)
    dst_file = os.path.join(dst_dir, file_name)

    print('Copying {} to {}...'.format(src_file, dst_file))
    if os.path.isdir(src_file):
        _install_dir(src_file, dst_file)
    elif os.path.islink(src_file):
        _install_symlink(src_file, dst_file)
    else:
        _install_file(src_file, dst_file)


def _install_dir(src_dir, dst_dir):
    parent_dir = os.path.normpath(os.path.join(dst_dir, '..'))
    if not os.path.exists(parent_dir):
        os.makedirs(parent_dir)
    shutil.copytree(src_dir, dst_dir, symlinks=True)


def _install_symlink(src_file, dst_file):
    dirname = os.path.dirname(dst_file)
    if not os.path.exists(dirname):
        os.makedirs(dirname)
    link_target = os.readlink(src_file)
    os.symlink(link_target, dst_file)


def _install_file(src_file, dst_file):
    dirname = os.path.dirname(dst_file)
    if not os.path.exists(dirname):
        os.makedirs(dirname)
    # copy2 is just copy followed by copystat (preserves file metadata).
    shutil.copy2(src_file, dst_file)


class Clang(ndk.builds.Module):
    name = 'clang'
    path = 'toolchains/llvm/prebuilt/{host}'
    version = 'clang-r346389c'
    notice_group = ndk.builds.NoticeGroup.TOOLCHAIN

    @property
    def notices(self):
        # TODO: Why every host?
        return [
            os.path.join(self.get_prebuilt_path('darwin'), 'NOTICE'),
            os.path.join(self.get_prebuilt_path('linux'), 'NOTICE'),
            os.path.join(self.get_prebuilt_path('windows'), 'NOTICE'),
            os.path.join(self.get_prebuilt_path('windows64'), 'NOTICE'),
        ]

    def get_prebuilt_path(self, host=None):
        if host is None:
            host = self.host

        # The 32-bit Windows Clang is a part of the 64-bit Clang package in
        # prebuilts/clang.
        if host == 'windows':
            platform_host_tag = 'windows-x86_32'
        elif host == 'windows64':
            platform_host_tag = 'windows-x86'
        else:
            platform_host_tag = host + '-x86'

        rel_prebuilt_path = 'prebuilts/clang/host/{}'.format(platform_host_tag)
        prebuilt_path = ndk.paths.android_path(rel_prebuilt_path, self.version)
        if not os.path.isdir(prebuilt_path):
            raise RuntimeError(
                'Could not find prebuilt LLVM at {}'.format(prebuilt_path))
        return prebuilt_path

    def build(self):
        pass

    def install(self):
        install_path = self.get_install_path()

        install_parent = os.path.dirname(install_path)
        if os.path.exists(install_path):
            shutil.rmtree(install_path)
        if not os.path.exists(install_parent):
            os.makedirs(install_parent)
        shutil.copytree(self.get_prebuilt_path(), install_path)

        # clang-4053586 was patched in the prebuilts directory to add the
        # libc++ includes. These are almost certainly a different revision than
        # the NDK libc++, and may contain local changes that the NDK's don't
        # and vice versa. Best to just remove them for the time being since
        # that returns to the previous behavior.
        # https://github.com/android-ndk/ndk/issues/564#issuecomment-342307128
        cxx_includes_path = os.path.join(install_path, 'include')
        shutil.rmtree(cxx_includes_path)

        if self.host in ('darwin', 'linux'):
            # The Linux and Darwin toolchains have Python compiler wrappers
            # that currently do nothing. We don't have these for Windows and we
            # want to make sure Windows behavior is consistent with the other
            # platforms, so just unwrap the compilers until they do something
            # useful and are available on Windows.
            os.rename(os.path.join(install_path, 'bin/clang.real'),
                      os.path.join(install_path, 'bin/clang'))
            os.rename(os.path.join(install_path, 'bin/clang++.real'),
                      os.path.join(install_path, 'bin/clang++'))

            # The prebuilts have symlinks pointing at a clang-MAJ.MIN binary,
            # but we replace symlinks with standalone copies, so remove this
            # copy to save space.
            bin_dir = os.path.join(install_path, 'bin')
            (clang_maj_min,) = glob.glob(os.path.join(bin_dir, 'clang-?'))
            os.remove(clang_maj_min)

        # Remove LLD duplicates. We only need ld.lld.
        # http://b/74250510
        #
        # Note that lld is experimental in the NDK. It is not the default for
        # any architecture and has received only minimal testing in the NDK.
        bin_ext = '.exe' if self.host.startswith('windows') else ''
        os.remove(os.path.join(install_path, 'bin/ld64.lld' + bin_ext))
        os.remove(os.path.join(install_path, 'bin/lld' + bin_ext))
        os.remove(os.path.join(install_path, 'bin/lld-link' + bin_ext))

        libdir_name = 'lib' if self.host == 'windows' else 'lib64'
        if self.host.startswith('windows'):
            # The toolchain prebuilts have LLVMgold.dll in the bin directory
            # rather than the lib directory that will actually be searched.
            bin_dir = os.path.join(install_path, 'bin')
            lib_dir = os.path.join(install_path, libdir_name)
            os.rename(os.path.join(bin_dir, 'LLVMgold.dll'),
                      os.path.join(lib_dir, 'LLVMgold.dll'))

            # Windows doesn't support rpath, so we need to copy
            # libwinpthread-1.dll too.
            shutil.copy2(os.path.join(bin_dir, 'libwinpthread-1.dll'),
                         os.path.join(lib_dir, 'libwinpthread-1.dll'))

        install_clanglib = os.path.join(install_path, libdir_name, 'clang')
        linux_prebuilt_path = self.get_prebuilt_path('linux')

        if self.host != 'linux':
            # We don't build target binaries as part of the Darwin or Windows
            # build. These toolchains need to get these from the Linux
            # prebuilts.
            #
            # The headers and libraries we care about are all in lib64/clang
            # for both toolchains, and those two are intended to be identical
            # between each host, so we can just replace them with the one from
            # the Linux toolchain.
            linux_clanglib = os.path.join(linux_prebuilt_path, 'lib64/clang')
            shutil.rmtree(install_clanglib)
            shutil.copytree(linux_clanglib, install_clanglib)

        # The Clang prebuilts have the platform toolchain libraries in
        # lib64/clang. The libraries we want are in runtimes_ndk_cxx.
        ndk_runtimes = os.path.join(linux_prebuilt_path, 'runtimes_ndk_cxx')
        versions = os.listdir(install_clanglib)
        for version in versions:
            version_dir = os.path.join(install_clanglib, version)
            dst_lib_dir = os.path.join(version_dir, 'lib/linux')
            shutil.rmtree(dst_lib_dir)
            shutil.copytree(ndk_runtimes, dst_lib_dir)


        # Also remove the other libraries that we installed, but they were only
        # installed on Linux.
        if self.host == 'linux':
            shutil.rmtree(os.path.join(install_path, 'runtimes_ndk_cxx'))


def get_gcc_prebuilt_path(host, arch):
    host_tag = ndk.hosts.host_to_tag(host)
    toolchain = ndk.abis.arch_to_toolchain(arch) + '-4.9'
    rel_prebuilt_path = os.path.join(
        'prebuilts/ndk/current/toolchains', host_tag, toolchain)
    prebuilt_path = ndk.paths.android_path(rel_prebuilt_path)
    if not os.path.isdir(prebuilt_path):
        raise RuntimeError(
            'Could not find prebuilt GCC at {}'.format(prebuilt_path))
    return prebuilt_path


def get_binutils_prebuilt_path(host, arch):
    if host == 'windows':
        host = 'win'
    elif host == 'windows64':
        host = 'win64'

    binutils_name = 'binutils-{}-{}'.format(arch, host)
    prebuilt_path = ndk.paths.android_path(
        'prebuilts/ndk', 'binutils', host, binutils_name)
    if not os.path.isdir(prebuilt_path):
        raise RuntimeError(
            'Could not find prebuilt binutils at {}'.format(prebuilt_path))
    return prebuilt_path


def versioned_so(host, lib, version):
    if host == 'darwin':
        return '{}.{}.dylib'.format(lib, version)
    elif host == 'linux':
        return '{}.so.{}'.format(lib, version)
    else:
        raise ValueError('Unsupported host: {}'.format(host))


def install_gcc_lib(install_path, host, arch, subarch, lib_subdir, libname):
    gcc_prebuilt = get_gcc_prebuilt_path(host, arch)
    lib_install_dir = os.path.join(install_path, lib_subdir, subarch)
    if not os.path.exists(lib_install_dir):
        os.makedirs(lib_install_dir)
    shutil.copy2(
        os.path.join(gcc_prebuilt, lib_subdir, subarch, libname),
        os.path.join(lib_install_dir, libname))


def install_gcc_crtbegin(install_path, host, arch, subarch):
    triple = ndk.abis.arch_to_triple(arch)
    subdir = os.path.join('lib/gcc', triple, '4.9.x')
    install_gcc_lib(install_path, host, arch, subarch, subdir, 'crtbegin.o')


def install_libgcc(install_path, host, arch, subarch, new_layout=False):
    triple = ndk.abis.arch_to_triple(arch)
    subdir = os.path.join('lib/gcc', triple, '4.9.x')
    install_gcc_lib(install_path, host, arch, subarch, subdir, 'libgcc.a')

    if new_layout:
        # For all architectures, we want to ensure that libcompiler_rt-extras
        # is linked when libgcc is linked. Some day this will be entirely
        # replaced by compiler-rt, but for now we are still dependent on libgcc
        # but still need some things from compiler_rt-extras.
        #
        # For ARM32 we need to use LLVM's libunwind rather than libgcc.
        # Unfortunately we still use libgcc for the compiler builtins, so we we
        # have to link both. To make sure that the LLVM unwinder gets used, add
        # a linker script for libgcc to make sure that libunwind is placed
        # first whenever libgcc is used. This also necessitates linking libdl
        # since libunwind makes use of dl_iterate_phdr.
        #
        # Historically we dealt with this in the libc++ linker script, but
        # since the new toolchain setup has the toolchain link the STL for us
        # the correct way to use the static libc++ is to use
        # `-static-libstdc++' which will expand to `-Bstatic -lc++ -Bshared`,
        # which results in the static libdl being used. The stub implementation
        # of libdl.a causes the unwind to fail, so we can't link libdl there.
        # If we don't link it at all, linking fails when building a static
        # executable since the driver does not link libdl when building a
        # static executable.
        #
        # We only do this for the new toolchain layout since build systems
        # using the legacy toolchain already needed to handle this, and
        # -lunwind may not be valid in those configurations (it could have been
        # linked by a full path instead).
        libgcc_base_path = os.path.join(install_path, subdir, subarch)
        libgcc_path = os.path.join(libgcc_base_path, 'libgcc.a')
        libgcc_real_path = os.path.join(libgcc_base_path, 'libgcc_real.a')
        shutil.move(libgcc_path, libgcc_real_path)
        if arch == 'arm':
            libs = '-lunwind -lcompiler_rt-extras -lgcc_real -ldl'
        else:
            libs = '-lcompiler_rt-extras -lgcc_real'
        with open(libgcc_path, 'w') as script:
            script.write('INPUT({})'.format(libs))


def install_libatomic(install_path, host, arch, subarch):
    triple = ndk.abis.arch_to_triple(arch)
    subdir = os.path.join(triple, 'lib64' if arch.endswith('64') else 'lib')
    install_gcc_lib(install_path, host, arch, subarch, subdir, 'libatomic.a')


def get_subarches(arch):
    if arch != 'arm':
        return ['']

    return [
        '',
        'thumb',
        'armv7-a',
        'armv7-a/thumb'
    ]


class Binutils(ndk.builds.Module):
    name = 'binutils'
    path = 'toolchains/{toolchain}-4.9/prebuilt/{host}'
    notice_group = ndk.builds.NoticeGroup.TOOLCHAIN

    # TODO: Move GCC wrapper generation to Clang?
    deps = {
        'clang',
    }

    @property
    def notices(self):
        notices = []
        for host in ndk.hosts.ALL_HOSTS:
            for arch in ndk.abis.ALL_ARCHITECTURES:
                prebuilt_path = get_gcc_prebuilt_path(host, arch)
                notices.append(os.path.join(prebuilt_path, 'NOTICE'))
        return notices

    def build(self):
        pass

    def install(self):
        for arch in self.arches:
            self.install_arch(arch)

    def install_arch(self, arch):
        install_path = self.get_install_path(arch=arch)
        toolchain_path = get_binutils_prebuilt_path(self.host, arch)
        ndk.builds.install_directory(toolchain_path, install_path)

        # We still need libgcc/libatomic. Copy them from the old GCC prebuilts.
        for subarch in get_subarches(arch):
            install_libgcc(install_path, self.host, arch, subarch)
            install_libatomic(install_path, self.host, arch, subarch)

            # We don't actually want this, but Clang won't recognize a
            # -gcc-toolchain without it.
            install_gcc_crtbegin(install_path, self.host, arch, subarch)

        # Copy the LLVMgold plugin into the binutils plugin directory so ar can
        # use it.
        if self.host == 'linux':
            so = '.so'
        elif self.host == 'darwin':
            so = '.dylib'
        else:
            so = '.dll'

        is_win = self.host.startswith('windows')
        libdir_name = 'lib' if self.host == 'windows' else 'lib64'
        clang_prebuilts = self.get_dep('clang').get_install_path()
        clang_bin = os.path.join(clang_prebuilts, 'bin')
        clang_libs = os.path.join(clang_prebuilts, libdir_name)
        llvmgold = os.path.join(clang_libs, 'LLVMgold' + so)

        bfd_plugins = os.path.join(install_path, 'lib/bfd-plugins')
        os.makedirs(bfd_plugins)
        shutil.copy2(llvmgold, bfd_plugins)

        if not is_win:
            libcxx_1 = os.path.join(
                clang_libs, versioned_so(self.host, 'libc++', '1'))

            # The rpath on LLVMgold.so is ../lib64, so we have to install to
            # lib/lib64 to have it be in the right place :(
            lib_dir = os.path.join(install_path, 'lib/lib64')
            os.makedirs(lib_dir)
            shutil.copy2(libcxx_1, lib_dir)
        else:
            libwinpthread = os.path.join(clang_bin, 'libwinpthread-1.dll')
            shutil.copy2(libwinpthread, bfd_plugins)


class ShaderTools(ndk.builds.InvokeBuildModule):
    name = 'shader-tools'
    path = 'shader-tools/{host}'
    script = 'build-shader-tools.py'
    notice_group = ndk.builds.NoticeGroup.TOOLCHAIN

    @property
    def notices(self):
        base = ndk.paths.android_path('external/shaderc')
        shaderc_dir = os.path.join(base, 'shaderc')
        spirv_dir = os.path.join(base, 'spirv-headers')
        return [
            os.path.join(shaderc_dir, 'LICENSE'),
            os.path.join(shaderc_dir, 'third_party', 'LICENSE.spirv-tools'),
            os.path.join(shaderc_dir, 'third_party', 'LICENSE.glslang'),
            os.path.join(spirv_dir, 'LICENSE')
        ]


class HostTools(ndk.builds.Module):
    name = 'host-tools'
    path = 'prebuilt/{host}'
    notice_group = ndk.builds.NoticeGroup.TOOLCHAIN

    yasm_notices = [
        ndk.paths.android_path('toolchain/yasm/Artistic.txt'),
        ndk.paths.android_path('toolchain/yasm/BSD.txt'),
        ndk.paths.android_path('toolchain/yasm/COPYING'),
        ndk.paths.android_path('toolchain/yasm/GNU_GPL-2.0'),
        ndk.paths.android_path('toolchain/yasm/GNU_LGPL-2.0'),
    ]

    @property
    def notices(self):
        return [
            ndk.paths.android_path('toolchain/gdb/gdb-7.11/COPYING'),
            ndk.paths.android_path('toolchain/python/Python-2.7.5/LICENSE'),
            ndk.paths.ndk_path('sources/host-tools/make-3.81/COPYING'),
            ndk.paths.ndk_path('sources/host-tools/toolbox/NOTICE'),
        ] + self.yasm_notices

    def build(self):
        build_args = ndk.builds.common_build_args(self.out_dir, self.dist_dir,
                                                  self.host)

        print('Building make...')
        ndk.builds.invoke_external_build(
            'ndk/sources/host-tools/make-3.81/build.py', build_args)

        if self.host in ('windows', 'windows64'):
            print('Building toolbox...')
            ndk.builds.invoke_external_build(
                'ndk/sources/host-tools/toolbox/build.py', build_args)

        print('Building Python...')
        ndk.builds.invoke_external_build(
            'toolchain/python/build.py', build_args)

        print('Building GDB...')
        ndk.builds.invoke_external_build('toolchain/gdb/build.py', build_args)

        print('Building YASM...')
        ndk.builds.invoke_external_build('toolchain/yasm/build.py', build_args)

    def install(self):
        install_dir = self.get_install_path()
        ndk.ext.shutil.create_directory(install_dir)

        packages = [
            'gdb-multiarch-7.11',
            'ndk-make',
            'ndk-python',
            'ndk-yasm',
        ]

        files = [
            'ndk-which',
        ]

        if self.host in ('windows', 'windows64'):
            packages.append('toolbox')

        host_tag = ndk.hosts.host_to_tag(self.host)

        package_names = [p + '-' + host_tag + '.tar.bz2' for p in packages]
        for package_name in package_names:
            package_path = os.path.join(self.out_dir, self.host, package_name)
            subprocess.check_call(
                ['tar', 'xf', package_path, '-C', install_dir,
                 '--strip-components=1'])

        for f in files:
            shutil.copy2(
                ndk.paths.ndk_path(f), os.path.join(install_dir, 'bin'))


def install_exe(out_dir, install_dir, name, system):
    is_win = system.startswith('windows')
    ext = '.exe' if is_win else ''
    exe_name = name + ext
    src = os.path.join(out_dir, exe_name)
    dst = os.path.join(install_dir, exe_name)

    ndk.ext.shutil.create_directory(install_dir)
    shutil.copy2(src, dst)


class GdbServer(ndk.builds.InvokeBuildModule):
    name = 'gdbserver'
    path = 'prebuilt/android-{arch}/gdbserver'
    script = 'build-gdbserver.py'
    notice = ndk.paths.android_path('toolchain/gdb/gdb-7.11/gdb/COPYING')
    notice_group = ndk.builds.NoticeGroup.TOOLCHAIN
    arch_specific = True
    split_build_by_arch = True

    def install(self):
        src_dir = os.path.join(self.out_dir, self.host, self.name,
                               self.build_arch, 'install')
        install_path = self.get_install_path()
        if os.path.exists(install_path):
            shutil.rmtree(install_path)
        shutil.copytree(src_dir, install_path)


def make_linker_script(path, libs):
    ndk.file.write_file(path, 'INPUT({})\n'.format(' '.join(libs)))


def create_libcxx_linker_scripts(lib_dir, abi, api):
    static_libs = ['-lc++_static', '-lc++abi']
    is_arm = abi == 'armeabi-v7a'
    needs_android_support = api < 21
    if needs_android_support:
        static_libs.append('-landroid_support')
    if is_arm:
        static_libs.extend(['-lunwind', '-latomic'])
    make_linker_script(
        os.path.join(lib_dir, 'libc++.a.{}'.format(api)), static_libs)

    shared_libs = []
    if needs_android_support:
        shared_libs.append('-landroid_support')
    if is_arm:
        shared_libs.extend(['-lunwind', '-latomic'])
    shared_libs.append('-lc++_shared')
    make_linker_script(
        os.path.join(lib_dir, 'libc++.so.{}'.format(api)), shared_libs)


class Libcxx(ndk.builds.Module):
    name = 'libc++'
    path = 'sources/cxx-stl/llvm-libc++'
    script = 'ndk/sources/cxx-stl/llvm-libc++/build.py'
    notice = ndk.paths.android_path('external/libcxx/NOTICE')
    notice_group = ndk.builds.NoticeGroup.TOOLCHAIN
    arch_specific = True
    deps = {
        'base-toolchain',
        'libandroid_support',
        'ndk-build',
        'ndk-build-shortcut',
    }

    libcxx_path = ndk.paths.android_path('external/libcxx')

    @property
    def obj_out(self):
        return os.path.join(self.out_dir, 'libcxx/obj')

    @property
    def lib_out(self):
        return os.path.join(self.out_dir, 'libcxx/libs')

    @property
    def abis(self):
        abis = []
        for arch in self.arches:
            abis.extend(ndk.abis.arch_to_abis(arch))
        return abis

    def build(self):
        ndk_build = os.path.join(
            self.get_dep('ndk-build').get_build_host_install(), 'ndk-build')
        bionic_path = ndk.paths.android_path('bionic')

        android_mk = os.path.join(self.libcxx_path, 'Android.mk')
        application_mk = os.path.join(self.libcxx_path, 'Application.mk')

        build_cmd = [
            'bash', ndk_build, build_support.jobs_arg(), 'V=1',
            'APP_ABI=' + ' '.join(self.abis),

            # Since nothing in this build depends on libc++_static, we need to
            # name it to force it to build.
            'APP_MODULES=c++_shared c++_static',

            'BIONIC_PATH=' + bionic_path,

            # Tell ndk-build where all of our makefiles are and where outputs
            # should go. The defaults in ndk-build are only valid if we have a
            # typical ndk-build layout with a jni/{Android,Application}.mk.
            'NDK_PROJECT_PATH=null',
            'APP_BUILD_SCRIPT=' + android_mk,
            'NDK_APPLICATION_MK=' + application_mk,
            'NDK_OUT=' + self.obj_out,
            'NDK_LIBS_OUT=' + self.lib_out,

            # Make sure we don't pick up a cached copy.
            'LIBCXX_FORCE_REBUILD=true',
        ]

        print('Running: ' + ' '.join([pipes.quote(arg) for arg in build_cmd]))
        subprocess.check_call(build_cmd)

    def install(self):
        install_root = self.get_install_path()

        if os.path.exists(install_root):
            shutil.rmtree(install_root)
        os.makedirs(install_root)

        shutil.copy2(
            os.path.join(self.libcxx_path, 'Android.mk'), install_root)
        shutil.copy2(
            os.path.join(self.libcxx_path, 'NOTICE'), install_root)
        shutil.copytree(
            os.path.join(self.libcxx_path, 'include'),
            os.path.join(install_root, 'include'))
        shutil.copytree(self.lib_out, os.path.join(install_root, 'libs'))

        # TODO(danalbert): Fix the test runner to work with a separated test
        # source and build output tree. The test runner itself works with this,
        # but we need to do some work to separate the two when we invoke it.
        shutil.copytree(
            os.path.join(self.libcxx_path, 'test'),
            os.path.join(install_root, 'test'),
            symlinks=True)
        shutil.copytree(
            os.path.join(self.libcxx_path, 'utils'),
            os.path.join(install_root, 'utils'))

        for abi in self.abis:
            lib_dir = os.path.join(install_root, 'libs', abi)

            # The static libraries installed to the obj dir, not the lib dir.
            self.install_static_libs(lib_dir, abi)

            # Create linker scripts for the libraries we use so that we link
            # things properly even when we're not using ndk-build. The linker
            # will read the script in place of the library so that we link the
            # unwinder and other support libraries appropriately.
            platforms_meta = json.loads(
                ndk.file.read_file(ndk.paths.ndk_path('meta/platforms.json')))
            for api in range(platforms_meta['min'], platforms_meta['max'] + 1):
                if api < ndk.abis.min_api_for_abi(abi):
                    continue

                create_libcxx_linker_scripts(lib_dir, abi, api)

    def install_static_libs(self, lib_dir, abi):
        static_lib_dir = os.path.join(self.obj_out, 'local', abi)

        shutil.copy2(os.path.join(static_lib_dir, 'libc++abi.a'), lib_dir)
        shutil.copy2(os.path.join(static_lib_dir, 'libc++_static.a'), lib_dir)

        if abi == 'armeabi-v7a':
            shutil.copy2(os.path.join(static_lib_dir, 'libunwind.a'), lib_dir)

        if abi in ndk.abis.LP32_ABIS:
            shutil.copy2(
                os.path.join(static_lib_dir, 'libandroid_support.a'), lib_dir)


class Platforms(ndk.builds.Module):
    name = 'platforms'
    path = 'platforms'

    deps = {
        'clang',
        'binutils',
    }

    min_supported_api = 16

    # These API levels had no new native APIs. The contents of these platforms
    # directories would be identical to the previous extant API level, so they
    # are not included in the NDK to save space.
    skip_apis = (20, 25)

    # We still need a numeric API level for codenamed API levels because
    # ABI_ANDROID_API in crtbrand is an integer. We start counting the
    # codenamed releases from 9000 and increment for each additional release.
    # This is filled by get_apis.
    codename_api_map: Dict[str, int] = {}

    # Shared with the sysroot, though the sysroot NOTICE actually includes a
    # lot more licenses. Platforms and Sysroot are essentially a single
    # component that is split into two directories only temporarily, so this
    # will be the end state when we merge the two anyway.
    notice = ndk.paths.android_path('prebuilts/ndk/platform/sysroot/NOTICE')

    def prebuilt_path(self, *args):  # pylint: disable=no-self-use
        return ndk.paths.android_path('prebuilts/ndk/platform', *args)

    def src_path(self, *args):  # pylint: disable=no-self-use
        return ndk.paths.android_path('development/ndk/platforms', *args)

    def binutils_tool(self, tool, arch):
        triple = build_support.arch_to_triple(arch)
        binutils = self.get_dep('binutils').get_build_host_install(arch)
        return os.path.join(binutils, 'bin', triple + '-' + tool)

    def libdir_name(self, arch):  # pylint: disable=no-self-use
        if arch == 'x86_64':
            return 'lib64'
        else:
            return 'lib'

    def get_apis(self):
        codenamed_apis = []
        apis = []
        for name in os.listdir(self.prebuilt_path('platforms')):
            if not name.startswith('android-'):
                continue

            _, api_str = name.split('-')
            try:
                api = int(api_str)
                if api >= self.min_supported_api:
                    apis.append(api)
            except ValueError:
                # Codenamed release like android-O, android-O-MR1, etc.
                apis.append(api_str)
                codenamed_apis.append(api_str)

        for api_num, api_str in enumerate(sorted(codenamed_apis), start=9000):
            self.codename_api_map[api_str] = api_num
        return sorted(apis)

    def get_arches(self, api):  # pylint: disable=no-self-use
        arches = ['arm', 'x86']
        if api >= 21:
            arches.extend(['arm64', 'x86_64'])
        return arches

    def get_build_cmd(self, dst, srcs, api, arch, build_number):
        bionic_includes = ndk.paths.android_path(
            'bionic/libc/arch-common/bionic')

        cc = os.path.join(
            self.get_dep('clang').get_build_host_install(), 'bin/clang')
        binutils = self.get_dep('binutils').get_build_host_install(arch)

        args = [
            cc,
            '-target',
            build_support.arch_to_triple(arch),
            '--sysroot',
            self.prebuilt_path('sysroot'),
            '-gcc-toolchain',
            binutils,
            '-I',
            bionic_includes,
            '-D__ANDROID_API__={}'.format(api),
            '-DPLATFORM_SDK_VERSION={}'.format(api),
            '-DABI_NDK_VERSION="{}"'.format(ndk.config.release),
            '-DABI_NDK_BUILD_NUMBER="{}"'.format(build_number),
            '-O2',
            '-fpic',
            '-Wl,-r',
            '-no-pie',
            '-nostdlib',
            '-Wa,--noexecstack',
            '-Wl,-z,noexecstack',
            '-o',
            dst,
        ] + srcs

        return args

    def check_elf_note(self, obj_file):
        # readelf is a cross platform tool, so arch doesn't matter.
        readelf = self.binutils_tool('readelf', 'arm')
        out = subprocess.check_output([readelf, '--notes', obj_file])
        if 'Android' not in out.decode('utf-8'):
            raise RuntimeError(
                '{} does not contain NDK ELF note'.format(obj_file))

    def build_crt_object(self, dst, srcs, api, arch, build_number, defines):
        try:
            # No-op for stable releases.
            api_num = int(api)
        except ValueError:
            # ValueError means this was a codenamed release. We need the
            # integer matching this release for ABI_ANDROID_API in crtbrand.
            api_num = self.codename_api_map[api]

        cc_args = self.get_build_cmd(dst, srcs, api_num, arch, build_number)
        cc_args.extend(defines)

        print('Running: ' + ' '.join([pipes.quote(arg) for arg in cc_args]))
        subprocess.check_call(cc_args)

    def build_crt_objects(self, dst_dir, api, arch, build_number):
        src_dir = ndk.paths.android_path('bionic/libc/arch-common/bionic')
        crt_brand = ndk.paths.ndk_path('sources/crt/crtbrand.S')

        objects = {
            'crtbegin_dynamic.o': [
                os.path.join(src_dir, 'crtbegin.c'),
                crt_brand,
            ],
            'crtbegin_so.o': [
                os.path.join(src_dir, 'crtbegin_so.c'),
                crt_brand,
            ],
            'crtbegin_static.o': [
                os.path.join(src_dir, 'crtbegin.c'),
                crt_brand,
            ],
            'crtend_android.o': [
                os.path.join(src_dir, 'crtend.S'),
            ],
            'crtend_so.o': [
                os.path.join(src_dir, 'crtend_so.S'),
            ],
        }

        for name, srcs in objects.items():
            dst_path = os.path.join(dst_dir, name)
            defs = []
            if name == 'crtbegin_static.o':
                # libc.a is always the latest version, so ignore the API level
                # setting for crtbegin_static.
                defs.append('-D_FORCE_CRT_ATFORK')
            self.build_crt_object(
                dst_path, srcs, api, arch, build_number, defs)
            if name.startswith('crtbegin'):
                self.check_elf_note(dst_path)

    def build(self):
        build_dir = os.path.join(self.out_dir, self.path)
        if os.path.exists(build_dir):
            shutil.rmtree(build_dir)

        for api in self.get_apis():
            if api in self.skip_apis:
                continue

            platform = 'android-{}'.format(api)
            for arch in self.get_arches(api):
                arch_name = 'arch-{}'.format(arch)
                dst_dir = os.path.join(build_dir, platform, arch_name)
                os.makedirs(dst_dir)
                self.build_crt_objects(dst_dir, api, arch,
                                       self.context.build_number)

    def install(self):
        build_dir = os.path.join(self.out_dir, self.path)
        install_dir = self.get_install_path()

        if os.path.exists(install_dir):
            shutil.rmtree(install_dir)
        os.makedirs(install_dir)

        for api in self.get_apis():
            if api in self.skip_apis:
                continue

            # Copy shared libraries from prebuilts/ndk/platform/platforms.
            platform = 'android-{}'.format(api)
            platform_src = self.prebuilt_path('platforms', platform)
            platform_dst = os.path.join(install_dir, 'android-{}'.format(api))
            shutil.copytree(platform_src, platform_dst)

            for arch in self.get_arches(api):
                arch_name = 'arch-{}'.format(arch)
                triple = ndk.abis.arch_to_triple(arch)

                # Install static libraries from prebuilts/ndk/platform/sysroot.
                # TODO: Determine if we can change the build system to use the
                # libraries directly from the sysroot directory rather than
                # duplicating all the libraries in platforms.
                lib_dir = self.prebuilt_path('sysroot/usr/lib', triple)
                libdir_name = self.libdir_name(arch)
                lib_dir_dst = os.path.join(
                    install_dir, platform, arch_name, 'usr', libdir_name)
                for name in os.listdir(lib_dir):
                    lib_src = os.path.join(lib_dir, name)
                    lib_dst = os.path.join(lib_dir_dst, name)
                    shutil.copy2(lib_src, lib_dst)

                if libdir_name == 'lib64':
                    # The Clang driver won't accept a sysroot that contains
                    # only a lib64. An empty lib dir is enough to convince it.
                    os.makedirs(os.path.join(
                        install_dir, platform, arch_name, 'usr/lib'))

                # Install the CRT objects that we just built.
                obj_dir = os.path.join(build_dir, platform, arch_name)
                for name in os.listdir(obj_dir):
                    obj_src = os.path.join(obj_dir, name)
                    obj_dst = os.path.join(lib_dir_dst, name)
                    shutil.copy2(obj_src, obj_dst)

        # https://github.com/android-ndk/ndk/issues/372
        for root, dirs, files in os.walk(install_dir):
            if not files and not dirs:
                with open(os.path.join(root, '.keep_dir'), 'w') as keep_file:
                    keep_file.write(
                        'This file forces git to keep the directory.')


class LibShaderc(ndk.builds.Module):
    name = 'libshaderc'
    path = 'sources/third_party/shaderc'
    src = ndk.paths.android_path('external/shaderc')
    notice_group = ndk.builds.NoticeGroup.TOOLCHAIN

    @property
    def notices(self):
        shaderc_dir = os.path.join(self.src, 'shaderc')
        return [
            os.path.join(shaderc_dir, 'LICENSE'),
            os.path.join(shaderc_dir, 'third_party', 'LICENSE.glslang'),
            os.path.join(shaderc_dir, 'third_party', 'LICENSE.spirv-tools'),
        ]

    def build(self):
        copies = [
            {
                'source_dir': os.path.join(self.src, 'shaderc'),
                'dest_dir': 'shaderc',
                'files': [
                    'Android.mk', 'libshaderc/Android.mk',
                    'libshaderc_util/Android.mk',
                    'third_party/Android.mk',
                    'utils/update_build_version.py',
                    'CHANGES',
                ],
                'dirs': [
                    'libshaderc/include', 'libshaderc/src',
                    'libshaderc_util/include', 'libshaderc_util/src',
                ],
            },
            {
                'source_dir': os.path.join(self.src, 'spirv-tools'),
                'dest_dir': 'shaderc/third_party/spirv-tools',
                'files': [
                    'utils/generate_grammar_tables.py',
                    'utils/generate_language_headers.py',
                    'utils/generate_registry_tables.py',
                    'utils/update_build_version.py',
                    'Android.mk',
                    'CHANGES',
                ],
                'dirs': ['include', 'source'],
            },
            {
                'source_dir': os.path.join(self.src, 'spirv-headers'),
                'dest_dir':
                    'shaderc/third_party/spirv-tools/external/spirv-headers',
                'dirs': ['include'],
                'files': [
                    'include/spirv/1.0/spirv.py',
                    'include/spirv/1.1/spirv.py',
                    'include/spirv/1.2/spirv.py'
                ],
            },
            {
                'source_dir': os.path.join(self.src, 'glslang'),
                'dest_dir': 'shaderc/third_party/glslang',
                'files': ['glslang/OSDependent/osinclude.h'],
                'dirs': [
                    'SPIRV',
                    'OGLCompilersDLL',
                    'glslang/GenericCodeGen',
                    'hlsl',
                    'glslang/Include',
                    'glslang/MachineIndependent',
                    'glslang/OSDependent/Unix',
                    'glslang/Public',
                ],
            },
        ]

        default_ignore_patterns = shutil.ignore_patterns(
            "*CMakeLists.txt",
            "*.py",
            "*test.h",
            "*test.cc")

        temp_dir = tempfile.mkdtemp()
        shaderc_path = os.path.join(temp_dir, 'shaderc')
        try:
            for properties in copies:
                source_dir = properties['source_dir']
                dest_dir = os.path.join(temp_dir, properties['dest_dir'])
                for d in properties['dirs']:
                    src = os.path.join(source_dir, d)
                    dst = os.path.join(dest_dir, d)
                    print(src, " -> ", dst)
                    shutil.copytree(src, dst,
                                    ignore=default_ignore_patterns)
                for f in properties['files']:
                    print(source_dir, ':', dest_dir, ":", f)
                    # Only copy if the source file exists.  That way
                    # we can update this script in anticipation of
                    # source files yet-to-come.
                    if os.path.exists(os.path.join(source_dir, f)):
                        install_file(f, source_dir, dest_dir)
                    else:
                        print(source_dir, ':', dest_dir, ":", f, "SKIPPED")

            build_support.make_package('libshaderc', shaderc_path,
                                       self.dist_dir)
        finally:
            shutil.rmtree(temp_dir)


class CpuFeatures(ndk.builds.PackageModule):
    name = 'cpufeatures'
    path = 'sources/android/cpufeatures'
    src = ndk.paths.ndk_path('sources/android/cpufeatures')


class NativeAppGlue(ndk.builds.PackageModule):
    name = 'native_app_glue'
    path = 'sources/android/native_app_glue'
    src = ndk.paths.ndk_path('sources/android/native_app_glue')


class NdkHelper(ndk.builds.PackageModule):
    name = 'ndk_helper'
    path = 'sources/android/ndk_helper'
    src = ndk.paths.ndk_path('sources/android/ndk_helper')


class Gtest(ndk.builds.PackageModule):
    name = 'gtest'
    path = 'sources/third_party/googletest'
    src = ndk.paths.android_path('external/googletest/googletest')

    def install(self):
        super().install()

        # GTest renamed these files to be all lower case, but the SDK patcher
        # doesn't handle that properly. Rename them back to the old names so
        # the SDK patches apply properly.
        # http://b/122741472
        install_dir = self.get_install_path()
        docs_dir = os.path.join(install_dir, 'docs')
        rename_map = {
            'faq.md': 'FAQ.md',
            'primer.md': 'Primer.md',
            'samples.md': 'Samples.md',
        }
        for rename_from, rename_to in rename_map.items():
            os.rename(
                os.path.join(docs_dir, rename_from),
                os.path.join(docs_dir, rename_to))


class Sysroot(ndk.builds.Module):
    name = 'sysroot'
    path = 'sysroot'
    notice = ndk.paths.android_path('prebuilts/ndk/platform/sysroot/NOTICE')

    def build(self):
        temp_dir = tempfile.mkdtemp()
        try:
            path = ndk.paths.android_path('prebuilts/ndk/platform/sysroot')
            install_path = os.path.join(temp_dir, 'sysroot')
            shutil.copytree(path, install_path)
            if self.host != 'linux':
                # linux/netfilter has some headers with names that differ only
                # by case, which can't be extracted to a case-insensitive
                # filesystem, which are the defaults for Darwin and Windows :(
                #
                # There isn't really a good way to decide which of these to
                # keep and which to remove. The capitalized versions expose
                # different APIs, but we can't keep both. So far no one has
                # filed bugs about needing either API, so let's just dedup them
                # consistently and we can change that if we hear otherwise.
                remove_paths = [
                    'usr/include/linux/netfilter_ipv4/ipt_ECN.h',
                    'usr/include/linux/netfilter_ipv4/ipt_TTL.h',
                    'usr/include/linux/netfilter_ipv6/ip6t_HL.h',
                    'usr/include/linux/netfilter/xt_CONNMARK.h',
                    'usr/include/linux/netfilter/xt_DSCP.h',
                    'usr/include/linux/netfilter/xt_MARK.h',
                    'usr/include/linux/netfilter/xt_RATEEST.h',
                    'usr/include/linux/netfilter/xt_TCPMSS.h',
                ]
                for remove_path in remove_paths:
                    os.remove(os.path.join(install_path, remove_path))

            ndk_version_h_path = os.path.join(
                install_path, 'usr/include/android/ndk-version.h')
            with open(ndk_version_h_path, 'w') as ndk_version_h:
                major = ndk.config.major
                minor = ndk.config.hotfix
                beta = ndk.config.beta
                canary = '1' if ndk.config.canary else '0'
                build = self.context.build_number
                if build == 'dev':
                    build = '0'

                ndk_version_h.write(textwrap.dedent("""\
                    #ifndef ANDROID_NDK_VERSION_H
                    #define ANDROID_NDK_VERSION_H

                    /**
                     * Major version of this NDK.
                     *
                     * For example: 16 for r16.
                     */
                    #define __NDK_MAJOR__ {major}

                    /**
                     * Minor version of this NDK.
                     *
                     * For example: 0 for r16 and 1 for r16b.
                     */
                    #define __NDK_MINOR__ {minor}

                    /**
                     * Set to 0 if this is a release build, or 1 for beta 1,
                     * 2 for beta 2, and so on.
                     */
                    #define __NDK_BETA__ {beta}

                    /**
                     * Build number for this NDK.
                     *
                     * For a local development build of the NDK, this is -1.
                     */
                    #define __NDK_BUILD__ {build}

                    /**
                     * Set to 1 if this is a canary build, 0 if not.
                     */
                    #define __NDK_CANARY__ {canary}

                    #endif  /* ANDROID_NDK_VERSION_H */
                    """.format(
                        major=major,
                        minor=minor,
                        beta=beta,
                        build=build,
                        canary=canary)))

            build_support.make_package('sysroot', install_path, self.dist_dir)
        finally:
            shutil.rmtree(temp_dir)


def write_clang_shell_script(wrapper_path, clang_name, flags):
    with open(wrapper_path, 'w') as wrapper:
        wrapper.write(textwrap.dedent("""\
            #!/bin/bash
            if [ "$1" != "-cc1" ]; then
                `dirname $0`/{clang} {flags} "$@"
            else
                # Target is already an argument.
                `dirname $0`/{clang} "$@"
            fi
        """.format(clang=clang_name, flags=' '.join(flags))))

    mode = os.stat(wrapper_path).st_mode
    os.chmod(wrapper_path, mode | stat.S_IXUSR | stat.S_IXGRP | stat.S_IXOTH)


def write_clang_batch_script(wrapper_path, clang_name, flags):
    with open(wrapper_path, 'w') as wrapper:
        wrapper.write(textwrap.dedent("""\
            @echo off
            setlocal
            call :find_bin
            if "%1" == "-cc1" goto :L

            set "_BIN_DIR=" && %_BIN_DIR%{clang} {flags} %*
            if ERRORLEVEL 1 exit /b 1
            goto :done

            :L
            rem Target is already an argument.
            set "_BIN_DIR=" && %_BIN_DIR%{clang} %*
            if ERRORLEVEL 1 exit /b 1
            goto :done

            :find_bin
            rem Accommodate a quoted arg0, e.g.: "clang"
            rem https://github.com/android-ndk/ndk/issues/616
            set _BIN_DIR=%~dp0
            exit /b

            :done
        """.format(clang=clang_name, flags=' '.join(flags))))


def write_clang_wrapper(install_dir, api, triple, is_windows):
    """Writes a target-specific Clang wrapper.

    This wrapper can be used to target the given architecture/API combination
    without needing to specify -target. These obviate the need for standalone
    toolchains.

    Ideally these would be symlinks rather than wrapper scripts to avoid the
    unnecessary indirection (Clang will infer its default target based on
    argv[0]), but the SDK manager can't install symlinks and Windows only
    allows administrators to create them.
    """
    exe_suffix = '.exe' if is_windows else ''

    if triple.startswith('arm-linux'):
        triple = 'armv7a-linux-androideabi'

    wrapper_path = os.path.join(install_dir, '{}{}-clang'.format(triple, api))
    wrapperxx_path = wrapper_path + '++'

    flags = ['--target={}{}'.format(triple, api)]

    # TODO: Hoist into the driver.
    if triple.startswith('i686') and api < 24:
        flags.append('-mstackrealign')

    # TODO: Remove when https://github.com/android-ndk/ndk/issues/884 is fixed.
    flags.append('-fno-addrsig')

    # Write shell scripts even for Windows to support WSL and Cygwin.
    write_clang_shell_script(wrapper_path, 'clang' + exe_suffix, flags)
    write_clang_shell_script(wrapperxx_path, 'clang++' + exe_suffix, flags)
    if is_windows:
        write_clang_batch_script(wrapper_path + '.cmd', 'clang' + exe_suffix,
                                 flags)
        write_clang_batch_script(wrapperxx_path + '.cmd',
                                 'clang++' + exe_suffix, flags)


class BaseToolchain(ndk.builds.Module):
    """The subset of the toolchain needed to build other toolchain components.

    libc++ is built using this toolchain, and the full toolchain requires
    libc++. The toolchain is split into BaseToolchain and Toolchain to break
    the cyclic dependency.
    """

    name = 'base-toolchain'
    # This is installed to the Clang location to avoid migration pain.
    path = 'toolchains/llvm/prebuilt/{host}'
    notice_group = ndk.builds.NoticeGroup.TOOLCHAIN
    deps = {
        'binutils',
        'clang',
        'host-tools',
        'libandroid_support',
        'platforms',
        'sysroot',
        'system-stl',
    }

    @property
    def notices(self):
        return (Binutils().notices + Clang().notices + HostTools().yasm_notices
                + LibAndroidSupport().notices + Platforms().notices +
                Sysroot().notices + SystemStl().notices)

    def build(self):
        pass

    def install(self):
        install_dir = self.get_install_path()
        host_tools_dir = self.get_dep('host-tools').get_install_path()
        libandroid_support_dir = self.get_dep(
            'libandroid_support').get_install_path()
        platforms_dir = self.get_dep('platforms').get_install_path()
        sysroot_dir = self.get_dep('sysroot').get_install_path()
        system_stl_dir = self.get_dep('system-stl').get_install_path()

        copy_tree(sysroot_dir, os.path.join(install_dir, 'sysroot'))

        exe = '.exe' if self.host.startswith('windows') else ''
        shutil.copy2(
            os.path.join(host_tools_dir, 'bin', 'yasm' + exe),
            os.path.join(install_dir, 'bin'))

        for arch in self.arches:
            binutils_dir = self.get_dep('binutils').get_install_path(arch=arch)
            copy_tree(binutils_dir, install_dir)

        for api in self.get_dep('platforms').get_apis():
            if api in Platforms.skip_apis:
                continue

            platform = 'android-{}'.format(api)
            for arch in self.get_dep('platforms').get_arches(api):
                triple = ndk.abis.arch_to_triple(arch)
                arch_name = 'arch-{}'.format(arch)
                lib_dir = 'lib64' if arch == 'x86_64' else 'lib'
                src_dir = os.path.join(platforms_dir, platform, arch_name,
                                       'usr', lib_dir)
                dst_dir = os.path.join(install_dir, 'sysroot/usr/lib', triple,
                                       str(api))
                shutil.copytree(src_dir, dst_dir)
                # TODO: Remove duplicate static libraries from this directory.
                # We already have them in the version-generic directory.

                write_clang_wrapper(
                    os.path.join(install_dir, 'bin'), api, triple,
                    self.host.startswith('windows'))

        # Clang searches for libstdc++ headers at $GCC_PATH/../include/c++. It
        # maybe be worth adding a search for the same path within the usual
        # sysroot location to centralize these, or possibly just remove them
        # from the NDK since they aren't particularly useful anyway.
        system_stl_hdr_dir = os.path.join(install_dir, 'include/c++')
        os.makedirs(system_stl_hdr_dir)
        system_stl_inc_src = os.path.join(system_stl_dir, 'include')
        system_stl_inc_dst = os.path.join(system_stl_hdr_dir, '4.9.x')
        shutil.copytree(system_stl_inc_src, system_stl_inc_dst)

        # $SYSROOT/usr/local/include comes before $SYSROOT/usr/include, so we
        # can use that for libandroid_support's headers. Puting them here
        # *does* mean that libandroid_support's headers get used even when
        # we're not using libandroid_support, but they should be a no-op for
        # android-21+ and in the case of pre-21 without libandroid_support
        # (libstdc++), we're only degrading the UX; the user will get a linker
        # error instead of a compiler error.
        support_hdr_dir = os.path.join(install_dir, 'sysroot/usr/local')
        os.makedirs(support_hdr_dir)
        support_inc_src = os.path.join(libandroid_support_dir, 'include')
        support_inc_dst = os.path.join(support_hdr_dir, 'include')
        shutil.copytree(support_inc_src, support_inc_dst)


class Vulkan(ndk.builds.Module):
    name = 'vulkan'
    path = 'sources/third_party/vulkan'
    notice_group = ndk.builds.NoticeGroup.TOOLCHAIN

    @property
    def notices(self):
        base = ndk.paths.android_path('external')
        headers_dir = os.path.join(base, 'vulkan-headers')
        layers_dir = os.path.join(base, 'vulkan-validation-layers')
<<<<<<< HEAD
        return [
            os.path.join(headers_dir, 'NOTICE'),
            os.path.join(layers_dir, 'NOTICE'),
=======
        tools_dir = os.path.join(base, 'vulkan-tools')
        return [
            os.path.join(headers_dir, 'NOTICE'),
            os.path.join(layers_dir, 'NOTICE'),
            os.path.join(tools_dir, 'NOTICE')
>>>>>>> 0afd422a
        ]


    def build(self):
        print('Constructing Vulkan validation layer source...')
        vulkan_root_dir = ndk.paths.android_path(
            'external/vulkan-validation-layers')
        vulkan_headers_root_dir = ndk.paths.android_path(
            'external/vulkan-headers')
        vulkan_tools_root_dir = ndk.paths.android_path(
            'external/vulkan-tools')

        copies = [
            {
                'source_dir': vulkan_root_dir,
                'dest_dir': 'vulkan/src',
                'files': [
                ],
                'dirs': [
                    'layers', 'tests', 'scripts'
                ],
            },
            {
                'source_dir': vulkan_headers_root_dir,
                'dest_dir': 'vulkan/src',
                'files': [
                ],
                'dirs': [
                    'include', 'registry'
                ],
            },
            {
                'source_dir': vulkan_tools_root_dir,
                'dest_dir': 'vulkan/src',
                'files': [
                ],
                'dirs': [
                    'common'
                ],
            }
        ]

        default_ignore_patterns = shutil.ignore_patterns(
            "*CMakeLists.txt",
            "*test.cc",
            "linux",
            "windows")

        base_vulkan_path = os.path.join(self.out_dir, 'vulkan')
        vulkan_path = os.path.join(base_vulkan_path, 'src')
        for properties in copies:
            source_dir = properties['source_dir']
            dest_dir = os.path.join(self.out_dir, properties['dest_dir'])
            for d in properties['dirs']:
                src = os.path.join(source_dir, d)
                dst = os.path.join(dest_dir, d)
                shutil.rmtree(dst, True)
                shutil.copytree(src, dst,
                                ignore=default_ignore_patterns)
            for f in properties['files']:
                install_file(f, source_dir, dest_dir)

        # Copy Android build components
        print('Copying Vulkan build components...')
        src = os.path.join(vulkan_root_dir, 'build-android')
        dst = os.path.join(vulkan_path, 'build-android')
        shutil.rmtree(dst, True)
        shutil.copytree(src, dst, ignore=default_ignore_patterns)
        print('Copying finished')

        # Copy binary validation layer libraries
        print('Copying Vulkan binary validation layers...')
        src = ndk.paths.android_path('prebuilts/ndk/vulkan-validation-layers')
        dst = os.path.join(vulkan_path, 'build-android/jniLibs')
        shutil.rmtree(dst, True)
        shutil.copytree(src, dst, ignore=default_ignore_patterns)
        print('Copying finished')

        build_cmd = [
            'bash',
            vulkan_path + '/build-android/android-generate.sh',
            vulkan_path + '/registry',
        ]
        print('Generating generated layers...')
        subprocess.check_call(build_cmd)
        print('Generation finished')

        # TODO: Verify source packaged properly
        print('Packaging Vulkan source...')
        src = os.path.join(self.out_dir, 'vulkan')
        build_support.make_package('vulkan', src, self.dist_dir)
        print('Packaging Vulkan source finished')


class Toolchain(ndk.builds.Module):
    """The complete toolchain.

    BaseToolchain installs the core of the toolchain. This module installs the
    STL to that toolchain.
    """

    name = 'toolchain'
    # This is installed to the Clang location to avoid migration pain.
    path = 'toolchains/llvm/prebuilt/{host}'
    notice_group = ndk.builds.NoticeGroup.TOOLCHAIN
    deps = {
        'base-toolchain',
        'libc++',
        'libc++abi',
        'platforms',
    }

    @property
    def notices(self):
        return Libcxx().notices + Libcxxabi().notices

    def build(self):
        pass

    def install(self):
        install_dir = self.get_install_path()
        libcxx_dir = self.get_dep('libc++').get_install_path()
        libcxxabi_dir = self.get_dep('libc++abi').get_install_path()

        libcxx_hdr_dir = os.path.join(install_dir, 'sysroot/usr/include/c++')
        os.makedirs(libcxx_hdr_dir)
        libcxx_inc_src = os.path.join(libcxx_dir, 'include')
        libcxx_inc_dst = os.path.join(libcxx_hdr_dir, 'v1')
        shutil.copytree(libcxx_inc_src, libcxx_inc_dst)

        libcxxabi_inc_src = os.path.join(libcxxabi_dir, 'include')
        copy_tree(libcxxabi_inc_src, libcxx_inc_dst)

        for arch in self.arches:
            # We need to replace libgcc with linker scripts that also use
            # libunwind on arm32. We already get libgcc from copying binutils,
            # but re-install it so we get the linker scripts.
            #
            # This needs to be done here rather than in BaseToolchain because
            # libunwind isn't available until libc++ has been built.
            for subarch in get_subarches(arch):
                install_libgcc(
                    install_dir, self.host, arch, subarch, new_layout=True)

            triple = ndk.abis.arch_to_triple(arch)
            abi, = ndk.abis.arch_to_abis(arch)
            libcxx_lib_dir = os.path.join(libcxx_dir, 'libs', abi)
            sysroot_dst = os.path.join(install_dir, 'sysroot/usr/lib', triple)

            libs = [
                'libc++_shared.so',
                'libc++_static.a',
                'libc++abi.a',
            ]
            if arch == 'arm':
                libs.append('libunwind.a')
            if abi in ndk.abis.LP32_ABIS:
                libs.append('libandroid_support.a')

            for lib in libs:
                shutil.copy2(os.path.join(libcxx_lib_dir, lib), sysroot_dst)

        for api in self.get_dep('platforms').get_apis():
            if api in Platforms.skip_apis:
                continue

            for arch in self.get_dep('platforms').get_arches(api):
                triple = ndk.abis.arch_to_triple(arch)
                dst_dir = os.path.join(install_dir, 'sysroot/usr/lib', triple,
                                       str(api))

                # Also install a libc++.so and libc++.a linker script per API
                # level. We need this to be done on a per-API level basis
                # because libandroid_support is only used on pre-21 API levels.
                static_script = ['-lc++_static', '-lc++abi']
                shared_script = ['-lc++_shared']
                if api < 21:
                    static_script.append('-landroid_support')
                    shared_script.insert(0, '-landroid_support')

                libcxx_so_path = os.path.join(dst_dir, 'libc++.so')
                with open(libcxx_so_path, 'w') as script:
                    script.write('INPUT({})'.format(' '.join(shared_script)))

                libcxx_a_path = os.path.join(dst_dir, 'libc++.a')
                with open(libcxx_a_path, 'w') as script:
                    script.write('INPUT({})'.format(' '.join(static_script)))


def make_format_value(value):
    if isinstance(value, list):
        return ' '.join(value)
    return value


def var_dict_to_make(var_dict):
    lines = []
    for name, value in var_dict.items():
        lines.append('{} := {}'.format(name, make_format_value(value)))
    return os.linesep.join(lines)


def cmake_format_value(value):
    if isinstance(value, list):
        return ';'.join(value)
    return value


def var_dict_to_cmake(var_dict):
    lines = []
    for name, value in var_dict.items():
        lines.append('set({} "{}")'.format(name, cmake_format_value(value)))
    return os.linesep.join(lines)


def abis_meta_transform(metadata):
    default_abis = []
    deprecated_abis = []
    lp32_abis = []
    lp64_abis = []
    for abi, abi_data in metadata.items():
        bitness = abi_data['bitness']
        if bitness == 32:
            lp32_abis.append(abi)
        elif bitness == 64:
            lp64_abis.append(abi)
        else:
            raise ValueError('{} bitness is unsupported value: {}'.format(
                abi, bitness))

        if abi_data['default']:
            default_abis.append(abi)

        if abi_data['deprecated']:
            deprecated_abis.append(abi)

    meta_vars = {
        'NDK_DEFAULT_ABIS': sorted(default_abis),
        'NDK_DEPRECATED_ABIS': sorted(deprecated_abis),
        'NDK_KNOWN_DEVICE_ABI32S': sorted(lp32_abis),
        'NDK_KNOWN_DEVICE_ABI64S': sorted(lp64_abis),
    }

    return meta_vars


def platforms_meta_transform(metadata):
    meta_vars = {
        'NDK_MIN_PLATFORM_LEVEL': metadata['min'],
        'NDK_MAX_PLATFORM_LEVEL': metadata['max'],
    }

    for src, dst in metadata['aliases'].items():
        name = 'NDK_PLATFORM_ALIAS_{}'.format(src)
        value = 'android-{}'.format(dst)
        meta_vars[name] = value
    return meta_vars


def system_libs_meta_transform(metadata):
    # This file also contains information about the first supported API level
    # for each library. We could use this to provide better diagnostics in
    # ndk-build, but currently do not.
    return {'NDK_SYSTEM_LIBS': sorted(metadata.keys())}


class NdkBuild(ndk.builds.PackageModule):
    name = 'ndk-build'
    path = 'build'
    src = ndk.paths.ndk_path('build')
    notice = ndk.paths.ndk_path('NOTICE')

    deps = {
        'meta',
    }

    def install(self):
        super().install()

        self.generate_language_specific_metadata('abis', abis_meta_transform)

        self.generate_language_specific_metadata('platforms',
                                                 platforms_meta_transform)

        self.generate_language_specific_metadata('system_libs',
                                                 system_libs_meta_transform)

    def generate_language_specific_metadata(self, name, func):
        install_path = self.get_install_path()
        json_path = os.path.join(
            self.get_dep('meta').get_install_path(), name + '.json')
        meta = json.loads(ndk.file.read_file(json_path))
        meta_vars = func(meta)

        ndk.file.write_file(
            os.path.join(install_path, 'core/{}.mk'.format(name)),
            var_dict_to_make(meta_vars))
        ndk.file.write_file(
            os.path.join(install_path, 'cmake/{}.cmake'.format(name)),
            var_dict_to_cmake(meta_vars))


class PythonPackages(ndk.builds.PackageModule):
    name = 'python-packages'
    path = 'python-packages'
    src = ndk.paths.android_path('development/python-packages')


class SystemStl(ndk.builds.PackageModule):
    name = 'system-stl'
    path = 'sources/cxx-stl/system'
    src = ndk.paths.ndk_path('sources/cxx-stl/system')


class LibAndroidSupport(ndk.builds.PackageModule):
    name = 'libandroid_support'
    path = 'sources/android/support'
    src = ndk.paths.ndk_path('sources/android/support')


class Libcxxabi(ndk.builds.PackageModule):
    name = 'libc++abi'
    path = 'sources/cxx-stl/llvm-libc++abi'
    src = ndk.paths.android_path('external/libcxxabi')


class SimplePerf(ndk.builds.Module):
    name = 'simpleperf'
    path = 'simpleperf'
    notice = ndk.paths.android_path('prebuilts/simpleperf/NOTICE')

    def build(self):
        print('Building simpleperf...')
        install_dir = os.path.join(self.out_dir, 'simpleperf')
        if os.path.exists(install_dir):
            shutil.rmtree(install_dir)
        os.makedirs(install_dir)

        simpleperf_path = ndk.paths.android_path('prebuilts/simpleperf')
        dirs = ['doc', 'inferno', 'bin/android']
        is_win = self.host.startswith('windows')
        host_bin_dir = 'windows' if is_win else self.host
        dirs.append(os.path.join('bin/', host_bin_dir))
        for d in dirs:
            shutil.copytree(os.path.join(simpleperf_path, d),
                            os.path.join(install_dir, d))

        for item in os.listdir(simpleperf_path):
            should_copy = False
            if item.endswith('.py') and item not in ['update.py', 'test.py']:
                should_copy = True
            elif item == 'report_html.js':
                should_copy = True
            elif item == 'inferno.sh' and not is_win:
                should_copy = True
            elif item == 'inferno.bat' and is_win:
                should_copy = True
            if should_copy:
                shutil.copy2(os.path.join(simpleperf_path, item), install_dir)

        shutil.copy2(os.path.join(simpleperf_path, 'ChangeLog'), install_dir)
        build_support.make_package('simpleperf', install_dir, self.dist_dir)


class RenderscriptLibs(ndk.builds.PackageModule):
    name = 'renderscript-libs'
    path = 'sources/android/renderscript'
    src = ndk.paths.ndk_path('sources/android/renderscript')


class RenderscriptToolchain(ndk.builds.InvokeBuildModule):
    name = 'renderscript-toolchain'
    path = 'toolchains/renderscript/prebuilt/{host}'
    script = 'build-renderscript.py'

    @property
    def notices(self):
        base = ndk.paths.android_path('prebuilts/renderscript/host')
        return [
            os.path.join(base, 'darwin-x86/current/NOTICE'),
            os.path.join(base, 'linux-x86/current/NOTICE'),
            os.path.join(base, 'windows-x86/current/NOTICE'),
        ]


class Changelog(ndk.builds.FileModule):
    name = 'changelog'
    path = 'CHANGELOG.md'
    src = ndk.paths.ndk_path('docs/changelogs/Changelog-r{}.md'.format(
        ndk.config.major))
    no_notice = True


class NdkGdb(ndk.builds.MultiFileModule):
    name = 'ndk-gdb'
    path = 'prebuilt/{host}/bin'
    notice = ndk.paths.ndk_path('NOTICE')

    @property
    def files(self):
        files = [
            ndk.paths.ndk_path('ndk-gdb'),
            ndk.paths.ndk_path('ndk-gdb.py'),
        ]

        if self.host.startswith('windows'):
            files.append(ndk.paths.ndk_path('ndk-gdb.cmd'))

        return files


class NdkGdbShortcut(ndk.builds.ScriptShortcutModule):
    name = 'ndk-gdb-shortcut'
    path = 'ndk-gdb'
    script = 'prebuilt/{host}/bin/ndk-gdb'
    windows_ext = '.cmd'


class NdkStack(ndk.builds.MultiFileModule):
    name = 'ndk-stack'
    path = 'prebuilt/{host}/bin'
    notice = ndk.paths.ndk_path('NOTICE')

    @property
    def files(self):
        files = [
            ndk.paths.ndk_path('ndk-stack'),
            ndk.paths.ndk_path('ndk-stack.py'),
        ]

        if self.host.startswith('windows'):
            files.append(ndk.paths.ndk_path('ndk-stack.cmd'))

        return files


class NdkStackShortcut(ndk.builds.ScriptShortcutModule):
    name = 'ndk-stack-shortcut'
    path = 'ndk-stack'
    script = 'prebuilt/{host}/bin/ndk-stack'
    windows_ext = '.cmd'


class NdkWhichShortcut(ndk.builds.ScriptShortcutModule):
    name = 'ndk-which-shortcut'
    path = 'ndk-which'
    script = 'prebuilt/{host}/bin/ndk-which'
    windows_ext = ''  # There isn't really a Windows ndk-which.


class NdkBuildShortcut(ndk.builds.ScriptShortcutModule):
    name = 'ndk-build-shortcut'
    path = 'ndk-build'
    script = 'build/ndk-build'
    windows_ext = '.cmd'


class Readme(ndk.builds.FileModule):
    name = 'readme'
    path = 'README.md'
    src = ndk.paths.ndk_path('UserReadme.md')


CANARY_TEXT = textwrap.dedent("""\
    This is a canary build of the Android NDK. It's updated almost every day.

    Canary builds are designed for early adopters and can be prone to breakage.
    Sometimes they can break completely. To aid development and testing, this
    distribution can be installed side-by-side with your existing, stable NDK
    release.
    """)


class CanaryReadme(ndk.builds.Module):
    name = 'canary-readme'
    path = 'README.canary'
    no_notice = True

    def build(self):
        pass

    def install(self):
        if ndk.config.canary:
            canary_path = self.get_install_path()
            with open(canary_path, 'w') as canary_file:
                canary_file.write(CANARY_TEXT)


class Meta(ndk.builds.PackageModule):
    name = 'meta'
    path = 'meta'
    src = ndk.paths.ndk_path('meta')
    no_notice = True

    deps = {
        'base-toolchain',
    }

    def install(self):
        super().install()
        self.create_system_libs_meta()

    def create_system_libs_meta(self):
        # Build system_libs.json based on what we find in the toolchain. We
        # only need to scan a single 32-bit architecture since these libraries
        # do not vary in availability across architectures.
        sysroot_base = os.path.join(
            self.get_dep('base-toolchain').get_install_path(),
            'sysroot/usr/lib/arm-linux-androideabi')

        system_libs = {}
        for api_name in sorted(os.listdir(sysroot_base)):
            path = os.path.join(sysroot_base, api_name)

            # There are also non-versioned libraries in this directory.
            if not os.path.isdir(path):
                continue

            for lib in os.listdir(path):
                # Don't include CRT objects in the list.
                if not lib.endswith('.so'):
                    continue

                if not lib.startswith('lib'):
                    raise RuntimeError(
                        'Found unexpected file in sysroot: {}'.format(lib))

                # libc++.so is a linker script, not a system library.
                if lib == 'libc++.so':
                    continue

                # We're processing each version directory in sorted order, so
                # if we've already seen this library before it is an earlier
                # version of the library.
                if lib in system_libs:
                    continue

                system_libs[lib] = api_name

        system_libs = collections.OrderedDict(sorted(system_libs.items()))

        json_path = os.path.join(self.get_install_path(), 'system_libs.json')
        with open(json_path, 'w') as json_file:
            json.dump(system_libs, json_file, indent=2, separators=(',', ': '))


class WrapSh(ndk.builds.PackageModule):
    name = 'wrap.sh'
    path = 'wrap.sh'
    src = ndk.paths.ndk_path('wrap.sh')
    no_notice = True


class SourceProperties(ndk.builds.Module):
    name = 'source.properties'
    path = 'source.properties'
    no_notice = True

    def build(self):
        pass

    def install(self):
        path = self.get_install_path()
        with open(path, 'w') as source_properties:
            build = self.context.build_number
            if build == 'dev':
                build = '0'
            version = '{}.{}.{}'.format(
                ndk.config.major, ndk.config.hotfix, build)
            if ndk.config.beta > 0:
                version += '-beta{}'.format(ndk.config.beta)
            source_properties.writelines([
                'Pkg.Desc = Android NDK\n',
                'Pkg.Revision = {}\n'.format(version)
            ])


class AdbPy(ndk.builds.PythonPackage):
    name = 'adb.py'
    path = ndk.paths.android_path('development/python-packages/adb/setup.py')
    notice = ndk.paths.android_path('development/python-packages/NOTICE')


class Lit(ndk.builds.PythonPackage):
    name = 'lit'
    path = ndk.paths.android_path('external/llvm/utils/lit/setup.py')
    notice = ndk.paths.android_path('external/llvm/NOTICE')


class NdkPy(ndk.builds.PythonPackage):
    name = 'ndk.py'
    path = ndk.paths.ndk_path('setup.py')


def create_notice_file(path, for_group):
    # Using sets here so we can perform some amount of duplicate reduction. In
    # a lot of cases there will be minor differences that cause lots of
    # "duplicates", but might as well catch what we can.
    notice_files = set()
    for module in ALL_MODULES:
        if module.notice_group == for_group:
            for notice in module.notices:
                notice_files.add(notice)

    licenses = set()
    for notice_path in notice_files:
        with open(notice_path) as notice_file:
            licenses.add(notice_file.read())

    with open(path, 'w') as output_file:
        # Sorting the contents here to try to make things deterministic.
        output_file.write(os.linesep.join(sorted(list(licenses))))


def launch_build(worker, module, log_dir):
    result = do_build(worker, module, log_dir)
    if not result:
        return result, module
    do_install(worker, module)
    return True, module


def do_build(worker, module, log_dir):
    with open(module.log_path(log_dir), 'w') as log_file:
        os.dup2(log_file.fileno(), sys.stdout.fileno())
        os.dup2(log_file.fileno(), sys.stderr.fileno())
        try:
            worker.status = 'Building {}...'.format(module)
            module.build()
            return True
        except Exception:  # pylint: disable=broad-except
            traceback.print_exc()
            return False


def do_install(worker, module):
    worker.status = 'Installing {}...'.format(module)
    module.install()


def split_module_by_arch(module, arches):
    if module.split_build_by_arch:
        for arch in arches:
            build_module = copy.deepcopy(module)
            build_module.build_arch = arch
            yield build_module
    else:
        yield module


def _get_transitive_module_deps(module, deps, unknown_deps, seen):
    seen.add(module)

    for name in module.deps:
        if name not in NAMES_TO_MODULES:
            unknown_deps.add(name)
            continue

        dep = NAMES_TO_MODULES[name]
        if dep in seen:
            # Cycle detection is already handled by ndk.deps.DependencyManager.
            # Just avoid falling into an infinite loop here and let that do the
            # work.
            continue

        deps.add(dep)
        _get_transitive_module_deps(dep, deps, unknown_deps, seen)


def get_transitive_module_deps(module):
    seen = set()
    deps = set()
    unknown_deps = set()
    _get_transitive_module_deps(module, deps, unknown_deps, seen)
    return deps, unknown_deps


def get_modules_to_build(module_names, arches):
    """Returns a list of modules to be built given a list of module names.

    The module names are those given explicitly by the user or the full list.
    In the event that the user has passed a subset of modules, we need to also
    return the dependencies of that module.
    """
    unknown_modules = set()
    modules = set()
    deps_only = set()
    for name in module_names:
        if name not in NAMES_TO_MODULES:
            # Build a list of all the unknown modules rather than error out
            # immediately so we can provide a complete error message.
            unknown_modules.add(name)

        module = NAMES_TO_MODULES[name]
        modules.add(module)

        deps, unknown_deps = get_transitive_module_deps(module)
        modules.update(deps)

        # --skip-deps may be passed if the user wants to avoid rebuilding a
        # costly dependency. It's up to the user to guarantee that the
        # dependency has actually been built. Modules are skipped by
        # immediately completing them rather than sending them to the
        # workqueue. As such, we need to return a list of which modules are
        # *only* in the list because they are dependencies rather than being a
        # part of the requested set.
        for dep in deps:
            if dep.name not in module_names:
                deps_only.add(dep)
        unknown_modules.update(unknown_deps)

    if unknown_modules:
        sys.exit('Unknown modules: {}'.format(
            ', '.join(sorted(list(unknown_modules)))))

    build_modules = []
    for module in modules:
        for build_module in split_module_by_arch(module, arches):
            build_modules.append(build_module)

    return sorted(list(build_modules), key=str), deps_only


ALL_MODULES = [
    AdbPy(),
    BaseToolchain(),
    Binutils(),
    CanaryReadme(),
    Changelog(),
    Clang(),
    CpuFeatures(),
    GdbServer(),
    Gtest(),
    HostTools(),
    LibAndroidSupport(),
    LibShaderc(),
    Libcxx(),
    Libcxxabi(),
    Lit(),
    Meta(),
    NativeAppGlue(),
    NdkBuild(),
    NdkBuildShortcut(),
    NdkGdb(),
    NdkGdbShortcut(),
    NdkHelper(),
    NdkPy(),
    NdkStack(),
    NdkStackShortcut(),
    NdkWhichShortcut(),
    Platforms(),
    PythonPackages(),
    Readme(),
    RenderscriptLibs(),
    RenderscriptToolchain(),
    ShaderTools(),
    SimplePerf(),
    SourceProperties(),
    Sysroot(),
    SystemStl(),
    Toolchain(),
    Vulkan(),
    WrapSh(),
]


NAMES_TO_MODULES = {m.name: m for m in ALL_MODULES}


def get_all_module_names():
    return [m.name for m in ALL_MODULES if m.enabled]


def build_number_arg(value):
    if value.startswith('P'):
        # Treehugger build. Treat as a local development build.
        return '0'
    return value


def parse_args():
    parser = argparse.ArgumentParser(
        description=inspect.getdoc(sys.modules[__name__]))

    parser.add_argument(
        '--arch',
        choices=('arm', 'arm64', 'x86', 'x86_64'),
        help='Build for the given architecture. Build all by default.')
    parser.add_argument(
        '-j', '--jobs', type=int, default=multiprocessing.cpu_count(),
        help=('Number of parallel builds to run. Note that this will not '
              'affect the -j used for make; this just parallelizes '
              'checkbuild.py. Defaults to the number of CPUs available.'))

    parser.add_argument(
        '--skip-deps', action='store_true',
        help=('Assume that dependencies have been built and only build '
              'explicitly named modules.'))

    package_group = parser.add_mutually_exclusive_group()
    package_group.add_argument(
        '--package', action='store_true', dest='package', default=True,
        help='Package the NDK when done building (default).')
    package_group.add_argument(
        '--no-package', action='store_false', dest='package',
        help='Do not package the NDK when done building.')
    package_group.add_argument(
        '--force-package', action='store_true', dest='force_package',
        help='Force a package even if only building a subset of modules.')

    test_group = parser.add_mutually_exclusive_group()
    test_group.add_argument(
        '--build-tests', action='store_true', dest='build_tests', default=True,
        help=textwrap.dedent("""\
        Build tests when finished. --package is required. Not supported
        when targeting Windows.
        """))
    test_group.add_argument(
        '--no-build-tests', action='store_false', dest='build_tests',
        help='Skip building tests after building the NDK.')

    parser.add_argument(
        '--build-number', default='0', type=build_number_arg,
        help='Build number for use in version files.')
    parser.add_argument(
        '--release', help='Ignored. Temporarily compatibility.')

    parser.add_argument(
        '--system', choices=('darwin', 'linux', 'windows', 'windows64'),
        default=ndk.hosts.get_default_host(),
        help='Build for the given OS.')

    module_group = parser.add_mutually_exclusive_group()

    module_group.add_argument(
        '--module', dest='modules', action='append', default=[],
        choices=get_all_module_names(), help='NDK modules to build.')

    return parser.parse_known_args()


def log_build_failure(log_path, dist_dir):
    with open(log_path, 'r') as log_file:
        contents = log_file.read()
        print(contents)

        # The build server has a build_error.log file that is supposed to be
        # the short log of the failure that stopped the build. Append our
        # failing log to that.
        build_error_log = os.path.join(dist_dir, 'logs/build_error.log')
        with open(build_error_log, 'a') as error_log:
            error_log.write('\n')
            error_log.write(contents)


def launch_buildable(deps, workqueue, log_dir, skip_deps, skip_modules):
    # If args.skip_deps is true, we could get into a case where we just
    # dequeued the only module that was still building and the only
    # items in get_buildable() are modules that will be skipped.
    # Without this outer while loop, we'd mark the skipped dependencies
    # as complete and then complete the outer loop.  The workqueue
    # would be out of work and we'd exit.
    #
    # Avoid this by making sure that we queue all possible buildable
    # modules before we complete the loop.
    while deps.buildable_modules:
        for module in deps.get_buildable():
            if skip_deps and module in skip_modules:
                deps.complete(module)
                continue
            workqueue.add_task(launch_build, module, log_dir)


def wait_for_build(deps, workqueue, dist_dir, log_dir, skip_deps,
                   skip_modules):
    console = ndk.ansi.get_console()
    ui = ndk.ui.get_build_progress_ui(console, workqueue)
    with ndk.ansi.disable_terminal_echo(sys.stdin):
        with console.cursor_hide_context():
            while not workqueue.finished():
                result, module = workqueue.get_result()
                if not result:
                    ui.clear()
                    print('Build failed: {}'.format(module))
                    log_build_failure(
                        module.log_path(log_dir), dist_dir)
                    sys.exit(1)
                elif not console.smart_console:
                    ui.clear()
                    print('Build succeeded: {}'.format(module))

                deps.complete(module)
                launch_buildable(deps, workqueue, log_dir, skip_deps,
                                 skip_modules)

                ui.draw()
            ui.clear()
            print('Build finished')


def build_ndk(modules, deps_only, out_dir, dist_dir, args):
    arches = ndk.abis.ALL_ARCHITECTURES
    if args.arch is not None:
        arches = [args.arch]

    build_context = ndk.builds.BuildContext(
        out_dir, dist_dir, ALL_MODULES, args.system, arches, args.build_number)

    for module in modules:
        module.context = build_context

    log_dir = os.path.join(dist_dir, 'logs')
    if not os.path.exists(log_dir):
        os.makedirs(log_dir)

    ndk_dir = ndk.paths.get_install_path(out_dir, args.system)
    if not os.path.exists(ndk_dir):
        os.makedirs(ndk_dir)

    deps = ndk.deps.DependencyManager(modules)
    workqueue = ndk.workqueue.WorkQueue(args.jobs)
    try:
        launch_buildable(deps, workqueue, log_dir, args.skip_deps, deps_only)
        wait_for_build(
            deps, workqueue, dist_dir, log_dir, args.skip_deps, deps_only)

        if deps.get_buildable():
            raise RuntimeError(
                'Builder stopped early. Modules are still '
                'buildable: {}'.format(', '.join(deps.get_buildable())))

        create_notice_file(
            os.path.join(ndk_dir, 'NOTICE'),
            ndk.builds.NoticeGroup.BASE)
        create_notice_file(
            os.path.join(ndk_dir, 'NOTICE.toolchain'),
            ndk.builds.NoticeGroup.TOOLCHAIN)
        return ndk_dir
    finally:
        workqueue.terminate()
        workqueue.join()


def build_ndk_for_cross_compile(out_dir, arches, args):
    args = copy.deepcopy(args)
    args.system = ndk.hosts.get_default_host()
    if args.system != 'linux':
        raise NotImplementedError
    module_names = NAMES_TO_MODULES.keys()
    modules, deps_only = get_modules_to_build(module_names, arches)
    print('Building Linux modules: {}'.format(' '.join(
        [str(m) for m in modules])))
    build_ndk(modules, deps_only, out_dir, out_dir, args)


def create_ndk_symlink(out_dir):
    this_host_ndk = ndk.paths.get_install_path()
    ndk_symlink = os.path.join(out_dir, os.path.basename(this_host_ndk))
    if not os.path.exists(ndk_symlink):
        os.symlink(this_host_ndk, ndk_symlink)


def get_directory_size(path):
    du_str = subprocess.check_output(['du', '-sm', path])
    match = re.match(r'^(\d+)', du_str.decode('utf-8'))
    size_str = match.group(1)
    return int(size_str)


def main():
    logging.basicConfig()

    total_timer = ndk.timer.Timer()
    total_timer.start()

    args, module_names = parse_args()
    module_names.extend(args.modules)
    if not module_names:
        module_names = get_all_module_names()

    required_package_modules = set(get_all_module_names())
    have_required_modules = required_package_modules <= set(module_names)
    do_package = have_required_modules if args.package else False
    if args.force_package:
        do_package = True

    # TODO(danalbert): wine?
    # We're building the Windows packages from Linux, so we can't actually run
    # any of the tests from here.
    if args.system.startswith('windows') or not do_package:
        args.build_tests = False

    os.chdir(os.path.dirname(os.path.dirname(os.path.realpath(__file__))))

    # Set ANDROID_BUILD_TOP.
    if 'ANDROID_BUILD_TOP' in os.environ:
        sys.exit(textwrap.dedent("""\
            Error: ANDROID_BUILD_TOP is already set in your environment.

            This typically means you are running in a shell that has lunched a
            target in a platform build. The platform environment interferes
            with the NDK build environment, so the build cannot continue.

            Launch a new shell before building the NDK."""))

    os.environ['ANDROID_BUILD_TOP'] = ndk.paths.android_path()

    arches = ndk.abis.ALL_ARCHITECTURES
    if args.arch is not None:
        arches = [args.arch]

    out_dir = ndk.paths.get_out_dir()
    dist_dir = ndk.paths.get_dist_dir(out_dir)

    print('Machine has {} CPUs'.format(multiprocessing.cpu_count()))

    if args.system.startswith('windows') and not args.skip_deps:
        # Since the Windows NDK is cross compiled, we need to build a Linux NDK
        # first so we can build components like libc++.
        build_ndk_for_cross_compile(out_dir, arches, args)

    modules, deps_only = get_modules_to_build(module_names, arches)
    print('Building modules: {}'.format(' '.join(
        [str(m) for m in modules
         if not args.skip_deps or m not in deps_only])))

    build_timer = ndk.timer.Timer()
    with build_timer:
        ndk_dir = build_ndk(modules, deps_only, out_dir, dist_dir, args)
    installed_size = get_directory_size(ndk_dir)

    # Create a symlink to the NDK usable by this host in the root of the out
    # directory for convenience.
    create_ndk_symlink(out_dir)

    package_timer = ndk.timer.Timer()
    with package_timer:
        if do_package:
            print('Packaging NDK...')
            host_tag = ndk.hosts.host_to_tag(args.system)
            package_path = package_ndk(
                ndk_dir, dist_dir, host_tag, args.build_number)
            packaged_size_bytes = os.path.getsize(package_path)
            packaged_size = packaged_size_bytes // (2 ** 20)

    good = True
    test_timer = ndk.timer.Timer()
    with test_timer:
        if args.build_tests:
            good = build_ndk_tests(out_dir, dist_dir, args)
            print()  # Blank line between test results and timing data.

    total_timer.finish()

    print('')
    print('Installed size: {} MiB'.format(installed_size))
    if do_package:
        print('Package size: {} MiB'.format(packaged_size))
    print('Finished {}'.format('successfully' if good else 'unsuccessfully'))
    print('Build: {}'.format(build_timer.duration))
    print('Packaging: {}'.format(package_timer.duration))
    print('Testing: {}'.format(test_timer.duration))
    print('Total: {}'.format(total_timer.duration))

    subject = 'NDK Build {}!'.format('Passed' if good else 'Failed')
    body = 'Build finished in {}'.format(total_timer.duration)
    ndk.notify.toast(subject, body)

    sys.exit(not good)


@contextlib.contextmanager
def _assign_self_to_new_process_group(fd):
    # It seems the build servers run us in our own session, in which case we
    # get EPERM from `setpgrp`. No need to call this in that case because we
    # will already be the process group leader.
    if os.getpid() == os.getsid(os.getpid()):
        yield
        return

    if ndk.ansi.is_self_in_tty_foreground_group(fd):
        old_pgrp = os.tcgetpgrp(fd.fileno())
        os.tcsetpgrp(fd.fileno(), os.getpid())
        os.setpgrp()
        try:
            yield
        finally:
            os.tcsetpgrp(fd.fileno(), old_pgrp)
    else:
        os.setpgrp()
        yield


def _run_main_in_new_process_group():
    with _assign_self_to_new_process_group(sys.stdin):
        main()


if __name__ == '__main__':
    _run_main_in_new_process_group()<|MERGE_RESOLUTION|>--- conflicted
+++ resolved
@@ -1491,17 +1491,11 @@
         base = ndk.paths.android_path('external')
         headers_dir = os.path.join(base, 'vulkan-headers')
         layers_dir = os.path.join(base, 'vulkan-validation-layers')
-<<<<<<< HEAD
-        return [
-            os.path.join(headers_dir, 'NOTICE'),
-            os.path.join(layers_dir, 'NOTICE'),
-=======
         tools_dir = os.path.join(base, 'vulkan-tools')
         return [
             os.path.join(headers_dir, 'NOTICE'),
             os.path.join(layers_dir, 'NOTICE'),
             os.path.join(tools_dir, 'NOTICE')
->>>>>>> 0afd422a
         ]
 
 
